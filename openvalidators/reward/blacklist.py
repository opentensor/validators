
# The MIT License (MIT)
# Copyright © 2021 Yuma Rao

# Permission is hereby granted, free of charge, to any person obtaining a copy of this software and associated
# documentation files (the “Software”), to deal in the Software without restriction, including without limitation
# the rights to use, copy, modify, merge, publish, distribute, sublicense, and/or sell copies of the Software,
# and to permit persons to whom the Software is furnished to do so, subject to the following conditions:

# The above copyright notice and this permission notice shall be included in all copies or substantial portions of
# the Software.

# THE SOFTWARE IS PROVIDED “AS IS”, WITHOUT WARRANTY OF ANY KIND, EXPRESS OR IMPLIED, INCLUDING BUT NOT LIMITED TO
# THE WARRANTIES OF MERCHANTABILITY, FITNESS FOR A PARTICULAR PURPOSE AND NONINFRINGEMENT. IN NO EVENT SHALL
# THE AUTHORS OR COPYRIGHT HOLDERS BE LIABLE FOR ANY CLAIM, DAMAGES OR OTHER LIABILITY, WHETHER IN AN ACTION
# OF CONTRACT, TORT OR OTHERWISE, ARISING FROM, OUT OF OR IN CONNECTION WITH THE SOFTWARE OR THE USE OR OTHER
# DEALINGS IN THE SOFTWARE.

import torch
from typing import List
from .config import RewardModelType
from .reward import BaseRewardModel

blacklist = ["That is an excellent question."]

class Blacklist( BaseRewardModel ):

    @property
    def name(self) -> str: return RewardModelType.blacklist.value

    def __init__(self):
        super().__init__()
        self.question_blacklist = []
        self.answer_blacklist = []

    def reward( self, prompt: str, completion: str, name: str ) -> float:
        if completion in blacklist: 
            return 0.0
        
        if completion == prompt:
            return 0.0
        
        if completion in self.question_blacklist or completion in self.answer_blacklist:
            return 0.0 
        
<<<<<<< HEAD
        print(self.question_blacklist, self.answer_blacklist)
=======
>>>>>>> cbbe49d6
        return 1

    def get_rewards( self, prompt: str, completions: List[str], name: str ) -> torch.FloatTensor:
        return torch.tensor( [self.reward( prompt, completion, name ) for completion in completions], dtype=torch.float32)

    def normalize_rewards( self, rewards: torch.FloatTensor ) -> torch.FloatTensor:
        return rewards
<<<<<<< HEAD
    
=======

>>>>>>> cbbe49d6
    def reset(self):
        self.question_blacklist = []
        self.answer_blacklist = []<|MERGE_RESOLUTION|>--- conflicted
+++ resolved
@@ -43,10 +43,6 @@
         if completion in self.question_blacklist or completion in self.answer_blacklist:
             return 0.0 
         
-<<<<<<< HEAD
-        print(self.question_blacklist, self.answer_blacklist)
-=======
->>>>>>> cbbe49d6
         return 1
 
     def get_rewards( self, prompt: str, completions: List[str], name: str ) -> torch.FloatTensor:
@@ -54,11 +50,7 @@
 
     def normalize_rewards( self, rewards: torch.FloatTensor ) -> torch.FloatTensor:
         return rewards
-<<<<<<< HEAD
     
-=======
-
->>>>>>> cbbe49d6
     def reset(self):
         self.question_blacklist = []
         self.answer_blacklist = []