# The MIT License (MIT)
# Copyright © 2021 Yuma Rao

# Permission is hereby granted, free of charge, to any person obtaining a copy of this software and associated
# documentation files (the “Software”), to deal in the Software without restriction, including without limitation
# the rights to use, copy, modify, merge, publish, distribute, sublicense, and/or sell copies of the Software,
# and to permit persons to whom the Software is furnished to do so, subject to the following conditions:

# The above copyright notice and this permission notice shall be included in all copies or substantial portions of
# the Software.

# THE SOFTWARE IS PROVIDED “AS IS”, WITHOUT WARRANTY OF ANY KIND, EXPRESS OR IMPLIED, INCLUDING BUT NOT LIMITED TO
# THE WARRANTIES OF MERCHANTABILITY, FITNESS FOR A PARTICULAR PURPOSE AND NONINFRINGEMENT. IN NO EVENT SHALL
# THE AUTHORS OR COPYRIGHT HOLDERS BE LIABLE FOR ANY CLAIM, DAMAGES OR OTHER LIABILITY, WHETHER IN AN ACTION
# OF CONTRACT, TORT OR OTHERWISE, ARISING FROM, OUT OF OR IN CONNECTION WITH THE SOFTWARE OR THE USE OR OTHER
# DEALINGS IN THE SOFTWARE.

import os
import copy
import wandb
import torch
import asyncio
import bittensor as bt
from datasets import load_dataset
import random

from openvalidators.dendrite import AsyncDendritePool
from openvalidators.gating import GatingModel, SentenceEmbedGatingModel
from openvalidators.mock import MockDendritePool, MockDataset, MockRewardModel, MockGatingModel

# Load local forward function.
from openvalidators.config import add_args, check_config, config
from openvalidators.run import run
from openvalidators.misc import ttl_get_block
from openvalidators.utils import init_wandb

# Load gating models
from openvalidators.reward import (
    Blacklist, 
    NSFWRewardModel, 
    OpenAssistantRewardModel, 
    ReciprocateRewardModel, 
    BertRelevanceRewardModel, 
    MockRewardModel, 
    DahoasRewardModel,
    DiversityRewardModel,
    PromptRewardModel
)

class neuron:
    @classmethod
    def check_config(cls, config: "bt.Config"):
        check_config(cls, config)

    @classmethod
    def add_args(cls, parser):
        add_args(cls, parser)

    @classmethod
    def config(cls):
        return config(cls)

    def run(self):
        run(self)

    def __init__(self):
        self.config = neuron.config()
        self.check_config(self.config)
        bt.logging(config=self.config, logging_dir=self.config.neuron.full_path)
        print(self.config)
        bt.logging.info("neuron.__init__()")

        # Init device.
        bt.logging.debug("loading", "device")
        self.device = torch.device(self.config.neuron.device)
        bt.logging.debug(str(self.device))

        # Init subtensor
        bt.logging.debug("loading", "subtensor")
        self.subtensor = bt.subtensor(config=self.config)
        bt.logging.debug(str(self.subtensor))

        # Init wallet.
        bt.logging.debug("loading", "wallet")
        self.wallet = bt.wallet(config=self.config)
        self.wallet.create_if_non_existent()
        if not self.config.wallet._mock:
            self.wallet.reregister(subtensor=self.subtensor, netuid=self.config.netuid)
        bt.logging.debug(str(self.wallet))

        # Init metagraph.
        bt.logging.debug("loading", "metagraph")
        self.metagraph = bt.metagraph(netuid=self.config.netuid, network=self.subtensor.network)
        self.hotkeys = copy.deepcopy(self.metagraph.hotkeys)
        bt.logging.debug(str(self.metagraph))

        # Init Weights.
        bt.logging.debug("loading", "moving_averaged_scores")
        self.moving_averaged_scores = torch.zeros((self.metagraph.n)).to(self.device)
        bt.logging.debug(str(self.moving_averaged_scores))

        # Dataset: used to generate the base prompts ( initial randomness. )
        bt.logging.debug("loading", "dataset")
        if self.config.neuron.mock_dataset:
            self.dataset = MockDataset()
        else:
            seed = random.randint(0,1000)
            self.dataset = iter(load_dataset("openwebtext", split="train", streaming=True).shuffle(seed=seed, buffer_size=100000))
        bt.logging.debug(str(self.dataset))

        # Init the gating model which learns which miners to select for each query.
        bt.logging.debug("loading", "gating_model")
        if self.config.neuron.mock_gating_model:
            self.gating_model = MockGatingModel(self.metagraph.n.item())
        elif self.config.neuron.use_custom_gating_model:
            self.gating_model = SentenceEmbedGatingModel(metagraph=self.metagraph, config=self.config).to(self.device)
        else:
            self.gating_model = GatingModel(metagraph=self.metagraph, config=self.config).to(self.device)
        bt.logging.debug(str(self.gating_model))

        # Dendrite pool for querying the network during training.
        bt.logging.debug("loading", "dendrite_pool")
        if self.config.neuron.mock_dendrite_pool:
            self.dendrite_pool = MockDendritePool()
        else:
            self.dendrite_pool = AsyncDendritePool(keypair=self.wallet.hotkey, metagraph=self.metagraph)
        bt.logging.debug(str(self.dendrite_pool))

        # Init Reward model
        bt.logging.debug("loading", "reward_functions")
        if self.config.neuron.mock_reward_models:
            self.reward_functions = [ 
                MockRewardModel('blacklist_filter'),
                MockRewardModel('nsfw_filter'),
            ]
            bt.logging.debug(str(self.reward_functions))
        else:
            self.reward_functions = [ 
<<<<<<< HEAD
                Blacklist() if not self.config.neuron.blacklist_off else MockRewardModel('blacklist_filter'),
                NSFWRewardModel( device = self.device ) if not self.config.neuron.nsfw_off else MockRewardModel('nsfw_filter'),
                OpenAssistantRewardModel( device = self.device ) if not self.config.neuron.openassistant_off else MockRewardModel('rlhf_reward_model'),
                BertRelevanceRewardModel( device = self.device ) if not self.config.neuron.relevance_off else MockRewardModel('relevance_scoring'),
                DahoasRewardModel( path = self.config.neuron.full_path, device = self.device ) if not self.config.neuron.dahoas_off else MockRewardModel('dahoas_reward_model'),
                DiversityRewardModel( device = self.device ) if not self.config.neuron.diversity_off else MockRewardModel('diversity_reward_model'),
=======
                Blacklist() if not self.config.neuron.blacklist_off else MockRewardModel('blacklist'), 
                NSFWRewardModel( device = self.device ) if not self.config.neuron.nsfw_off else MockRewardModel('nsfw'),
                OpenAssistantRewardModel( device = self.device ) if not self.config.neuron.openassistant_off else MockRewardModel('openassistant'), 
                ReciprocateRewardModel( device = self.device ) if not self.config.neuron.reciprocate_off else MockRewardModel('reciprocate'),
                BertRelevanceRewardModel( device = self.device ) if not self.config.neuron.relevance_off else MockRewardModel('relevance'),
                DahoasRewardModel( path = self.config.neuron.full_path, device = self.device ) if not self.config.neuron.dahoas_off else MockRewardModel('dahoas'),
                DiversityRewardModel( device = self.device ) if not self.config.neuron.diversity_off else MockRewardModel('diversity'),
                PromptRewardModel( device = self.device ) if not self.config.neuron.prompt_based_off else MockRewardModel('prompt'),
>>>>>>> f18164c9
            ]
            bt.logging.debug(str(self.reward_functions))

        # Init the event loop.
        self.loop = asyncio.get_event_loop()

        # Init wandb.
        if not self.config.wandb.off:
            bt.logging.debug("loading", "wandb")
            init_wandb(self)

        if self.config.neuron.epoch_length_override:
            self.config.neuron.epoch_length = self.config.neuron.epoch_length_override
        else:
            self.config.neuron.epoch_length = self.subtensor.validator_epoch_length(self.config.netuid)

        self.prev_block = ttl_get_block(self)
        self.step = 0


def main():
    neuron().run()


if __name__ == "__main__":
    main()<|MERGE_RESOLUTION|>--- conflicted
+++ resolved
@@ -136,23 +136,14 @@
             bt.logging.debug(str(self.reward_functions))
         else:
             self.reward_functions = [ 
-<<<<<<< HEAD
                 Blacklist() if not self.config.neuron.blacklist_off else MockRewardModel('blacklist_filter'),
                 NSFWRewardModel( device = self.device ) if not self.config.neuron.nsfw_off else MockRewardModel('nsfw_filter'),
                 OpenAssistantRewardModel( device = self.device ) if not self.config.neuron.openassistant_off else MockRewardModel('rlhf_reward_model'),
+                ReciprocateRewardModel( device = self.device ) if not self.config.neuron.reciprocate_off else MockRewardModel('reciprocate'),
                 BertRelevanceRewardModel( device = self.device ) if not self.config.neuron.relevance_off else MockRewardModel('relevance_scoring'),
                 DahoasRewardModel( path = self.config.neuron.full_path, device = self.device ) if not self.config.neuron.dahoas_off else MockRewardModel('dahoas_reward_model'),
                 DiversityRewardModel( device = self.device ) if not self.config.neuron.diversity_off else MockRewardModel('diversity_reward_model'),
-=======
-                Blacklist() if not self.config.neuron.blacklist_off else MockRewardModel('blacklist'), 
-                NSFWRewardModel( device = self.device ) if not self.config.neuron.nsfw_off else MockRewardModel('nsfw'),
-                OpenAssistantRewardModel( device = self.device ) if not self.config.neuron.openassistant_off else MockRewardModel('openassistant'), 
-                ReciprocateRewardModel( device = self.device ) if not self.config.neuron.reciprocate_off else MockRewardModel('reciprocate'),
-                BertRelevanceRewardModel( device = self.device ) if not self.config.neuron.relevance_off else MockRewardModel('relevance'),
-                DahoasRewardModel( path = self.config.neuron.full_path, device = self.device ) if not self.config.neuron.dahoas_off else MockRewardModel('dahoas'),
-                DiversityRewardModel( device = self.device ) if not self.config.neuron.diversity_off else MockRewardModel('diversity'),
                 PromptRewardModel( device = self.device ) if not self.config.neuron.prompt_based_off else MockRewardModel('prompt'),
->>>>>>> f18164c9
             ]
             bt.logging.debug(str(self.reward_functions))
 
