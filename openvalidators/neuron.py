# The MIT License (MIT)
# Copyright © 2021 Yuma Rao

# Permission is hereby granted, free of charge, to any person obtaining a copy of this software and associated
# documentation files (the “Software”), to deal in the Software without restriction, including without limitation
# the rights to use, copy, modify, merge, publish, distribute, sublicense, and/or sell copies of the Software,
# and to permit persons to whom the Software is furnished to do so, subject to the following conditions:

# The above copyright notice and this permission notice shall be included in all copies or substantial portions of
# the Software.

# THE SOFTWARE IS PROVIDED “AS IS”, WITHOUT WARRANTY OF ANY KIND, EXPRESS OR IMPLIED, INCLUDING BUT NOT LIMITED TO
# THE WARRANTIES OF MERCHANTABILITY, FITNESS FOR A PARTICULAR PURPOSE AND NONINFRINGEMENT. IN NO EVENT SHALL
# THE AUTHORS OR COPYRIGHT HOLDERS BE LIABLE FOR ANY CLAIM, DAMAGES OR OTHER LIABILITY, WHETHER IN AN ACTION
# OF CONTRACT, TORT OR OTHERWISE, ARISING FROM, OUT OF OR IN CONNECTION WITH THE SOFTWARE OR THE USE OR OTHER
# DEALINGS IN THE SOFTWARE.

import os
import copy
import wandb
import torch
import asyncio
import bittensor as bt
from datasets import load_dataset
import random

from openvalidators.dendrite import AsyncDendritePool
from openvalidators.gating import GatingModel, SentenceEmbedGatingModel
from openvalidators.mock import MockDendritePool, MockDataset, MockRewardModel, MockGatingModel

# Load local forward function.
from openvalidators.config import add_args, check_config, config
from openvalidators.run import run
from openvalidators.misc import ttl_get_block
from openvalidators.utils import init_wandb

# Load gating models
from openvalidators.reward import (
    Blacklist, 
    NSFWRewardModel, 
    OpenAssistantRewardModel, 
    ReciprocateRewardModel, 
    BertRelevanceRewardModel, 
    MockRewardModel, 
    DahoasRewardModel,
    DiversityRewardModel,
    PromptRewardModel
)

class neuron:
    @classmethod
    def check_config(cls, config: "bt.Config"):
        check_config(cls, config)

    @classmethod
    def add_args(cls, parser):
        add_args(cls, parser)

    @classmethod
    def config(cls):
        return config(cls)

    def run(self):
        run(self)

    def __init__(self):
        self.config = neuron.config()
        self.check_config(self.config)
        bt.logging(config=self.config, logging_dir=self.config.neuron.full_path)
        print(self.config)
        bt.logging.info("neuron.__init__()")

        # Init device.
        bt.logging.debug("loading", "device")
        self.device = torch.device(self.config.neuron.device)
        bt.logging.debug(str(self.device))

        # Init subtensor
        bt.logging.debug("loading", "subtensor")
        self.subtensor = bt.subtensor(config=self.config)
        bt.logging.debug(str(self.subtensor))

        # Init wallet.
        bt.logging.debug("loading", "wallet")
        self.wallet = bt.wallet(config=self.config)
        self.wallet.create_if_non_existent()
        if not self.config.wallet._mock:
            self.wallet.reregister(subtensor=self.subtensor, netuid=self.config.netuid)
        bt.logging.debug(str(self.wallet))

        # Init metagraph.
        bt.logging.debug("loading", "metagraph")
        self.metagraph = bt.metagraph(netuid=self.config.netuid, network=self.subtensor.network)
        self.hotkeys = copy.deepcopy(self.metagraph.hotkeys)
        bt.logging.debug(str(self.metagraph))

        # Init Weights.
        bt.logging.debug("loading", "moving_averaged_scores")
        self.moving_averaged_scores = torch.zeros((self.metagraph.n)).to(self.device)
        bt.logging.debug(str(self.moving_averaged_scores))

        # Dataset: used to generate the base prompts ( initial randomness. )
        bt.logging.debug("loading", "dataset")
        if self.config.neuron.mock_dataset:
            self.dataset = MockDataset()
        else:
            seed = random.randint(0,1000)
            self.dataset = iter(load_dataset("openwebtext", split="train", streaming=True).shuffle(seed=seed, buffer_size=100000))
        bt.logging.debug(str(self.dataset))

        # Init the gating model which learns which miners to select for each query.
        bt.logging.debug("loading", "gating_model")
        if self.config.neuron.mock_gating_model:
            self.gating_model = MockGatingModel(self.metagraph.n.item())
        elif self.config.neuron.use_custom_gating_model:
            self.gating_model = SentenceEmbedGatingModel(metagraph=self.metagraph, config=self.config).to(self.device)
        else:
            self.gating_model = GatingModel(metagraph=self.metagraph, config=self.config).to(self.device)
        bt.logging.debug(str(self.gating_model))

        # Dendrite pool for querying the network during training.
        bt.logging.debug("loading", "dendrite_pool")
        if self.config.neuron.mock_dendrite_pool:
            self.dendrite_pool = MockDendritePool()
        else:
            self.dendrite_pool = AsyncDendritePool(keypair=self.wallet.hotkey, metagraph=self.metagraph)
        bt.logging.debug(str(self.dendrite_pool))

        # Init Reward model
        bt.logging.debug("loading", "reward_functions")
        if self.config.neuron.mock_reward_models:
<<<<<<< HEAD
            self.reward_functions = [ 
                MockRewardModel('blacklist_filter'),
                MockRewardModel('nsfw_filter'),
=======
            self.reward_functions = []
            self.masking_functions = [
                MockRewardModel('blacklist'), 
                MockRewardModel('nsfw') 
>>>>>>> b0e6ae0a
            ]
            bt.logging.debug(str(self.reward_functions))
        else:
            self.reward_functions = [ 
<<<<<<< HEAD
                Blacklist() if not self.config.neuron.blacklist_off else MockRewardModel('blacklist_filter'),
                NSFWRewardModel( device = self.device ) if not self.config.neuron.nsfw_off else MockRewardModel('nsfw_filter'),
                OpenAssistantRewardModel( device = self.device ) if not self.config.neuron.openassistant_off else MockRewardModel('rlhf_reward_model'),
                ReciprocateRewardModel( device = self.device ) if not self.config.neuron.reciprocate_off else MockRewardModel('reciprocate_reward_model'),
                BertRelevanceRewardModel( device = self.device ) if not self.config.neuron.relevance_off else MockRewardModel('relevance_scoring'),
                DahoasRewardModel( path = self.config.neuron.full_path, device = self.device ) if not self.config.neuron.dahoas_off else MockRewardModel('dahoas_reward_model'),
                DiversityRewardModel( device = self.device ) if not self.config.neuron.diversity_off else MockRewardModel('diversity_reward_model'),
                PromptRewardModel( device = self.device ) if not self.config.neuron.prompt_based_off else MockRewardModel('prompt_reward_model'),
=======
                OpenAssistantRewardModel( device = self.device ) if not self.config.neuron.openassistant_off else MockRewardModel('openassistant'), 
                ReciprocateRewardModel( device = self.device ) if not self.config.neuron.reciprocate_off else MockRewardModel('reciprocate'),
                DahoasRewardModel( path = self.config.neuron.full_path, device = self.device ) if not self.config.neuron.dahoas_off else MockRewardModel('dahoas'),
                DiversityRewardModel( device = self.device ) if not self.config.neuron.diversity_off else MockRewardModel('diversity'),
                PromptRewardModel( device = self.device ) if not self.config.neuron.prompt_based_off else MockRewardModel('prompt'),
>>>>>>> b0e6ae0a
            ]
            self.masking_functions = [
                Blacklist() if not self.config.neuron.blacklist_off else MockRewardModel('blacklist'), 
                BertRelevanceRewardModel( device = self.device ) if not self.config.neuron.relevance_off else MockRewardModel('relevance'),
                NSFWRewardModel( device = self.device ) if not self.config.neuron.nsfw_off else MockRewardModel('nsfw'),
            ]
            bt.logging.debug(str(self.reward_functions))

        # Init the event loop.
        self.loop = asyncio.get_event_loop()

        # Init wandb.
        if not self.config.wandb.off:
            bt.logging.debug("loading", "wandb")
            init_wandb(self)

        if self.config.neuron.epoch_length_override:
            self.config.neuron.epoch_length = self.config.neuron.epoch_length_override
        else:
            self.config.neuron.epoch_length = self.subtensor.validator_epoch_length(self.config.netuid)

        self.prev_block = ttl_get_block(self)
        self.step = 0


def main():
    neuron().run()


if __name__ == "__main__":
    main()<|MERGE_RESOLUTION|>--- conflicted
+++ resolved
@@ -129,36 +129,19 @@
         # Init Reward model
         bt.logging.debug("loading", "reward_functions")
         if self.config.neuron.mock_reward_models:
-<<<<<<< HEAD
-            self.reward_functions = [ 
-                MockRewardModel('blacklist_filter'),
-                MockRewardModel('nsfw_filter'),
-=======
             self.reward_functions = []
             self.masking_functions = [
-                MockRewardModel('blacklist'), 
-                MockRewardModel('nsfw') 
->>>>>>> b0e6ae0a
+                MockRewardModel('blacklist_filter'), 
+                MockRewardModel('nsfw_filter') 
             ]
             bt.logging.debug(str(self.reward_functions))
         else:
             self.reward_functions = [ 
-<<<<<<< HEAD
-                Blacklist() if not self.config.neuron.blacklist_off else MockRewardModel('blacklist_filter'),
-                NSFWRewardModel( device = self.device ) if not self.config.neuron.nsfw_off else MockRewardModel('nsfw_filter'),
-                OpenAssistantRewardModel( device = self.device ) if not self.config.neuron.openassistant_off else MockRewardModel('rlhf_reward_model'),
+                OpenAssistantRewardModel( device = self.device ) if not self.config.neuron.openassistant_off else MockRewardModel('rlhf_reward_model'), 
                 ReciprocateRewardModel( device = self.device ) if not self.config.neuron.reciprocate_off else MockRewardModel('reciprocate_reward_model'),
-                BertRelevanceRewardModel( device = self.device ) if not self.config.neuron.relevance_off else MockRewardModel('relevance_scoring'),
                 DahoasRewardModel( path = self.config.neuron.full_path, device = self.device ) if not self.config.neuron.dahoas_off else MockRewardModel('dahoas_reward_model'),
                 DiversityRewardModel( device = self.device ) if not self.config.neuron.diversity_off else MockRewardModel('diversity_reward_model'),
                 PromptRewardModel( device = self.device ) if not self.config.neuron.prompt_based_off else MockRewardModel('prompt_reward_model'),
-=======
-                OpenAssistantRewardModel( device = self.device ) if not self.config.neuron.openassistant_off else MockRewardModel('openassistant'), 
-                ReciprocateRewardModel( device = self.device ) if not self.config.neuron.reciprocate_off else MockRewardModel('reciprocate'),
-                DahoasRewardModel( path = self.config.neuron.full_path, device = self.device ) if not self.config.neuron.dahoas_off else MockRewardModel('dahoas'),
-                DiversityRewardModel( device = self.device ) if not self.config.neuron.diversity_off else MockRewardModel('diversity'),
-                PromptRewardModel( device = self.device ) if not self.config.neuron.prompt_based_off else MockRewardModel('prompt'),
->>>>>>> b0e6ae0a
             ]
             self.masking_functions = [
                 Blacklist() if not self.config.neuron.blacklist_off else MockRewardModel('blacklist'), 
