# The MIT License (MIT)
# Copyright © 2021 Yuma Rao

# Permission is hereby granted, free of charge, to any person obtaining a copy of this software and associated
# documentation files (the “Software”), to deal in the Software without restriction, including without limitation
# the rights to use, copy, modify, merge, publish, distribute, sublicense, and/or sell copies of the Software,
# and to permit persons to whom the Software is furnished to do so, subject to the following conditions:

# The above copyright notice and this permission notice shall be included in all copies or substantial portions of
# the Software.

# THE SOFTWARE IS PROVIDED “AS IS”, WITHOUT WARRANTY OF ANY KIND, EXPRESS OR IMPLIED, INCLUDING BUT NOT LIMITED TO
# THE WARRANTIES OF MERCHANTABILITY, FITNESS FOR A PARTICULAR PURPOSE AND NONINFRINGEMENT. IN NO EVENT SHALL
# THE AUTHORS OR COPYRIGHT HOLDERS BE LIABLE FOR ANY CLAIM, DAMAGES OR OTHER LIABILITY, WHETHER IN AN ACTION
# OF CONTRACT, TORT OR OTHERWISE, ARISING FROM, OUT OF OR IN CONNECTION WITH THE SOFTWARE OR THE USE OR OTHER
# DEALINGS IN THE SOFTWARE.

import os
import copy
import wandb
import torch
import asyncio
import bittensor as bt
from datasets import load_dataset
import random

from openvalidators.dendrite import AsyncDendritePool
from openvalidators.gating import GatingModel, SentenceEmbedGatingModel
from openvalidators.mock import MockDendritePool, MockDataset, MockRewardModel, MockGatingModel

# Load local forward function.
from openvalidators.config import add_args, check_config, config
from openvalidators.run import run
from openvalidators.misc import ttl_get_block
from openvalidators.utils import init_wandb

# Load gating models
from openvalidators.reward import (
    Blacklist, 
    NSFWRewardModel, 
    OpenAssistantRewardModel, 
    ReciprocateRewardModel, 
    BertRelevanceRewardModel, 
    MockRewardModel, 
    DahoasRewardModel,
    DiversityRewardModel,
<<<<<<< HEAD
    PromptRewardModel,
=======
    PromptRewardModel
>>>>>>> c2163b76
)

class neuron:
    @classmethod
    def check_config(cls, config: "bt.Config"):
        check_config(cls, config)

    @classmethod
    def add_args(cls, parser):
        add_args(cls, parser)

    @classmethod
    def config(cls):
        return config(cls)

    def run(self):
        run(self)

    def __init__(self):
        self.config = neuron.config()
        self.check_config(self.config)
        bt.logging(config=self.config, logging_dir=self.config.neuron.full_path)
        print(self.config)
        bt.logging.info("neuron.__init__()")

        # Init device.
        bt.logging.debug("loading", "device")
        self.device = torch.device(self.config.neuron.device)
        bt.logging.debug(str(self.device))

        # Init subtensor
        bt.logging.debug("loading", "subtensor")
        self.subtensor = bt.subtensor(config=self.config)
        bt.logging.debug(str(self.subtensor))

        # Init wallet.
        bt.logging.debug("loading", "wallet")
        self.wallet = bt.wallet(config=self.config)
        self.wallet.create_if_non_existent()
        if not self.config.wallet._mock:
            self.wallet.reregister(subtensor=self.subtensor, netuid=self.config.netuid)
        bt.logging.debug(str(self.wallet))

        # Init metagraph.
        bt.logging.debug("loading", "metagraph")
        self.metagraph = bt.metagraph(netuid=self.config.netuid, network=self.subtensor.network)
        self.hotkeys = copy.deepcopy(self.metagraph.hotkeys)
        bt.logging.debug(str(self.metagraph))

        # Init Weights.
        bt.logging.debug("loading", "moving_averaged_scores")
        self.moving_averaged_scores = torch.zeros((self.metagraph.n)).to(self.device)
        bt.logging.debug(str(self.moving_averaged_scores))

        # Dataset: used to generate the base prompts ( initial randomness. )
        bt.logging.debug("loading", "dataset")
        if self.config.neuron.mock_dataset:
            self.dataset = MockDataset()
        else:
            seed = random.randint(0,1000)
            self.dataset = iter(load_dataset("openwebtext", split="train", streaming=True).shuffle(seed=seed, buffer_size=100000))
        bt.logging.debug(str(self.dataset))

        # Init the gating model which learns which miners to select for each query.
        bt.logging.debug("loading", "gating_model")
        if self.config.neuron.mock_gating_model:
            self.gating_model = MockGatingModel(self.metagraph.n.item())
        elif self.config.neuron.use_custom_gating_model:
            self.gating_model = SentenceEmbedGatingModel(metagraph=self.metagraph, config=self.config).to(self.device)
        else:
            self.gating_model = GatingModel(metagraph=self.metagraph, config=self.config).to(self.device)
        bt.logging.debug(str(self.gating_model))

        # Dendrite pool for querying the network during training.
        bt.logging.debug("loading", "dendrite_pool")
        if self.config.neuron.mock_dendrite_pool:
            self.dendrite_pool = MockDendritePool()
        else:
            self.dendrite_pool = AsyncDendritePool(keypair=self.wallet.hotkey, metagraph=self.metagraph)
        bt.logging.debug(str(self.dendrite_pool))

        # Init Reward model
        bt.logging.debug("loading", "reward_functions")
        if self.config.neuron.mock_reward_models:
            self.reward_functions = [ 
                MockRewardModel('blacklist'), 
                MockRewardModel('nsfw') 
            ]
            bt.logging.debug(str(self.reward_functions))
        else:
            self.reward_functions = [ 
                Blacklist() if not self.config.neuron.blacklist_off else MockRewardModel('blacklist'), 
                NSFWRewardModel( device = self.device ) if not self.config.neuron.nsfw_off else MockRewardModel('nsfw'),
                OpenAssistantRewardModel( device = self.device ) if not self.config.neuron.openassistant_off else MockRewardModel('openassistant'), 
                ReciprocateRewardModel( device = self.device ) if not self.config.neuron.reciprocate_off else MockRewardModel('reciprocate'),
                BertRelevanceRewardModel( device = self.device ) if not self.config.neuron.relevance_off else MockRewardModel('relevance'),
                DahoasRewardModel( path = self.config.neuron.full_path, device = self.device ) if not self.config.neuron.dahoas_off else MockRewardModel('dahoas'),
                DiversityRewardModel( device = self.device ) if not self.config.neuron.diversity_off else MockRewardModel('diversity'),
<<<<<<< HEAD
                PromptRewardModel( device = self.device ) if not self.config.neuron.prompt_off else MockRewardModel('prompt')
=======
                PromptRewardModel( device = self.device ) if not self.config.neuron.prompt_based_off else MockRewardModel('prompt'),
>>>>>>> c2163b76
            ]
            bt.logging.debug(str(self.reward_functions))

        # Init the event loop.
        self.loop = asyncio.get_event_loop()

        # Init wandb.
        if not self.config.wandb.off:
            bt.logging.debug("loading", "wandb")
            init_wandb(self)

        if self.config.neuron.epoch_length_override:
            self.config.neuron.epoch_length = self.config.neuron.epoch_length_override
        else:
            self.config.neuron.epoch_length = self.subtensor.validator_epoch_length(self.config.netuid)

        self.prev_block = ttl_get_block(self)
        self.step = 0


def main():
    neuron().run()


if __name__ == "__main__":
    main()<|MERGE_RESOLUTION|>--- conflicted
+++ resolved
@@ -44,11 +44,7 @@
     MockRewardModel, 
     DahoasRewardModel,
     DiversityRewardModel,
-<<<<<<< HEAD
-    PromptRewardModel,
-=======
     PromptRewardModel
->>>>>>> c2163b76
 )
 
 class neuron:
@@ -147,11 +143,7 @@
                 BertRelevanceRewardModel( device = self.device ) if not self.config.neuron.relevance_off else MockRewardModel('relevance'),
                 DahoasRewardModel( path = self.config.neuron.full_path, device = self.device ) if not self.config.neuron.dahoas_off else MockRewardModel('dahoas'),
                 DiversityRewardModel( device = self.device ) if not self.config.neuron.diversity_off else MockRewardModel('diversity'),
-<<<<<<< HEAD
-                PromptRewardModel( device = self.device ) if not self.config.neuron.prompt_off else MockRewardModel('prompt')
-=======
                 PromptRewardModel( device = self.device ) if not self.config.neuron.prompt_based_off else MockRewardModel('prompt'),
->>>>>>> c2163b76
             ]
             bt.logging.debug(str(self.reward_functions))
 
