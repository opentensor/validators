# The MIT License (MIT)
# Copyright © 2021 Yuma Rao

# Permission is hereby granted, free of charge, to any person obtaining a copy of this software and associated
# documentation files (the “Software”), to deal in the Software without restriction, including without limitation
# the rights to use, copy, modify, merge, publish, distribute, sublicense, and/or sell copies of the Software,
# and to permit persons to whom the Software is furnished to do so, subject to the following conditions:

# The above copyright notice and this permission notice shall be included in all copies or substantial portions of
# the Software.

# THE SOFTWARE IS PROVIDED “AS IS”, WITHOUT WARRANTY OF ANY KIND, EXPRESS OR IMPLIED, INCLUDING BUT NOT LIMITED TO
# THE WARRANTIES OF MERCHANTABILITY, FITNESS FOR A PARTICULAR PURPOSE AND NONINFRINGEMENT. IN NO EVENT SHALL
# THE AUTHORS OR COPYRIGHT HOLDERS BE LIABLE FOR ANY CLAIM, DAMAGES OR OTHER LIABILITY, WHETHER IN AN ACTION
# OF CONTRACT, TORT OR OTHERWISE, ARISING FROM, OUT OF OR IN CONNECTION WITH THE SOFTWARE OR THE USE OR OTHER
# DEALINGS IN THE SOFTWARE.

import os
import copy
import wandb
import torch
import asyncio
import bittensor as bt
from datasets import load_dataset
from transformers import AutoTokenizer, AutoModelForSequenceClassification

from openvalidators.dendrite import AsyncDendritePool
from openvalidators.reward import RewardModel
from openvalidators.gating import GatingModel, SentenceEmbedGatingModel
from openvalidators.mock import MockDendritePool, MockDataset, MockRewardModel, MockGatingModel

# Load local forward function.
from openvalidators.config import add_args, check_config, config
from openvalidators.run import run
from openvalidators.misc import ttl_get_block
from openvalidators.utils import init_wandb


class neuron:
    @classmethod
    def check_config(cls, config: "bt.Config"):
        check_config(cls, config)

    @classmethod
    def add_args(cls, parser):
        add_args(cls, parser)

    @classmethod
    def config(cls):
        return config(cls)

    def run(self):
        run(self)

    def __init__(self):
        self.config = neuron.config()
        self.check_config(self.config)
        bt.logging(config=self.config, logging_dir=self.config.neuron.full_path)
        print(self.config)
        bt.logging.info("neuron.__init__()")

        # Init device.
        bt.logging.debug("loading", "device")
        self.device = torch.device(self.config.neuron.device)
        bt.logging.debug(str(self.device))

        # Init subtensor
        bt.logging.debug("loading", "subtensor")
        self.subtensor = bt.subtensor(config=self.config)
        bt.logging.debug(str(self.subtensor))

        # Init wallet.
        bt.logging.debug("loading", "wallet")
        self.wallet = bt.wallet(config=self.config)
        self.wallet.create_if_non_existent()
        self.wallet.reregister(subtensor=self.subtensor, netuid=self.config.netuid)
        bt.logging.debug(str(self.wallet))

        # Init metagraph.
        bt.logging.debug("loading", "metagraph")
        self.metagraph = bt.metagraph(netuid=self.config.netuid, network=self.subtensor.network)
        self.hotkeys = copy.deepcopy(self.metagraph.hotkeys)
        bt.logging.debug(str(self.metagraph))

        # Init Weights.
        bt.logging.debug("loading", "moving_averaged_scores")
        self.moving_averaged_scores = torch.zeros((self.metagraph.n)).to(self.device)
        bt.logging.debug(str(self.moving_averaged_scores))

        # Dataset: used to generate the base prompts ( initial randomness. )
        bt.logging.debug("loading", "dataset")
        if self.config.neuron.mock_dataset:
            self.dataset = MockDataset()
        else:
            self.dataset = iter(load_dataset("squad_v2", split="train", streaming=True).shuffle(buffer_size=10000))
        bt.logging.debug(str(self.dataset))

        # Init the gating model which learns which miners to select for each query.
        bt.logging.debug("loading", "gating_model")
        if self.config.neuron.mock_gating_model:
            self.gating_model = MockGatingModel(self.metagraph.n.item())
        elif self.config.neuron.use_custom_gating_model:
            self.gating_model = SentenceEmbedGatingModel(metagraph=self.metagraph, config=self.config).to(self.device)
        else:
            self.gating_model = GatingModel(metagraph=self.metagraph, config=self.config).to(self.device)
        bt.logging.debug(str(self.gating_model))

        # Dendrite pool for querying the network during training.
        bt.logging.debug("loading", "dendrite_pool")
        if self.config.neuron.mock_dendrite_pool:
            self.dendrite_pool = MockDendritePool()
        else:
            self.dendrite_pool = AsyncDendritePool(keypair=self.wallet.hotkey, metagraph=self.metagraph)
        bt.logging.debug(str(self.dendrite_pool))

        # Init the event loop.
        self.loop = asyncio.get_event_loop()

        # Init wandb.
        if not self.config.wandb.off:
            bt.logging.debug("loading", "wandb")
            init_wandb(self)

        # Init Reward model
        bt.logging.debug("loading", "reward_model")
        if self.config.neuron.mock_reward_model:
            self.reward_model = MockRewardModel()
            bt.logging.debug(str(self.reward_model))

        else:
            bt.logging.info("Loading reward model")
            self.reward_model = RewardModel(model_path="EleutherAI/gpt-j-6b", device=self.config.neuron.device)
            for fpath in os.listdir(self.config.neuron.reward_path):
                if fpath.endswith(".pt") or fpath.endswith(".bin"):
                    checkpoint = os.path.join(self.config.neuron.reward_path, fpath)
                    break
            ckpt_state = torch.load(checkpoint)
            self.reward_model.load_state_dict(ckpt_state)
            self.reward_model.eval()
            self.reward_model.half()
            self.reward_model.requires_grad_(False)
            self.reward_model.to(self.device)
            bt.logging.debug(str(self.reward_model))

        # Init Filter model
        if self.config.neuron.nsfw_filter:
            filter_model_path = "facebook/roberta-hate-speech-dynabench-r4-target"
            self.filter_model = AutoModelForSequenceClassification.from_pretrained(filter_model_path).to(self.device)
            self.filter_tokenizer = AutoTokenizer.from_pretrained(filter_model_path)
            self.filter_tokenizer.pad_token = self.filter_tokenizer.eos_token

        if self.config.neuron.epoch_length_override:
            self.config.neuron.epoch_length = self.config.neuron.epoch_length_override
        else:
            self.config.neuron.epoch_length = self.subtensor.validator_epoch_length(self.config.netuid)

        self.prev_block = ttl_get_block(self)

<<<<<<< HEAD
=======
        self.prev_block = ttl_get_block( self )
        self.step = 0
>>>>>>> 74bb4c7c

def main():
    neuron().run()


if __name__ == "__main__":
    main()<|MERGE_RESOLUTION|>--- conflicted
+++ resolved
@@ -156,11 +156,8 @@
 
         self.prev_block = ttl_get_block(self)
 
-<<<<<<< HEAD
-=======
         self.prev_block = ttl_get_block( self )
         self.step = 0
->>>>>>> 74bb4c7c
 
 def main():
     neuron().run()
