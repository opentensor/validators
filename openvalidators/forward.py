# The MIT License (MIT)
# Copyright © 2021 Yuma Rao

# Permission is hereby granted, free of charge, to any person obtaining a copy of this software and associated
# documentation files (the “Software”), to deal in the Software without restriction, including without limitation
# the rights to use, copy, modify, merge, publish, distribute, sublicense, and/or sell copies of the Software,
# and to permit persons to whom the Software is furnished to do so, subject to the following conditions:

# The above copyright notice and this permission notice shall be included in all copies or substantial portions of
# the Software.

# THE SOFTWARE IS PROVIDED “AS IS”, WITHOUT WARRANTY OF ANY KIND, EXPRESS OR IMPLIED, INCLUDING BUT NOT LIMITED TO
# THE WARRANTIES OF MERCHANTABILITY, FITNESS FOR A PARTICULAR PURPOSE AND NONINFRINGEMENT. IN NO EVENT SHALL
# THE AUTHORS OR COPYRIGHT HOLDERS BE LIABLE FOR ANY CLAIM, DAMAGES OR OTHER LIABILITY, WHETHER IN AN ACTION
# OF CONTRACT, TORT OR OTHERWISE, ARISING FROM, OUT OF OR IN CONNECTION WITH THE SOFTWARE OR THE USE OR OTHER
# DEALINGS IN
#  THE SOFTWARE.

import time 
import wandb
import torch
import random
import bittensor as bt
import random

from loguru import logger
from typing import List, Union, Dict
from openvalidators.misc import ttl_get_block
from openvalidators.prompts import followup_request_template, augment_request_template, school_levels
from openvalidators.utils import check_uid_availability

def get_random_uids(self, k: int, exclude: List[int] = None) -> torch.LongTensor:
    """Returns k available random uids from the metagraph.
    Args:
        k (int): Number of uids to return.
        exclude (List[int]): List of uids to exclude from the random sampling.
    Returns:
        uids (torch.LongTensor): Randomly sampled available uids.
    Notes:
        If `k` is larger than the number of available `uids`, set `k` to the number of available `uids`.
    """
    candidate_uids = []

    for uid in range(self.metagraph.n.item()):
        uid_is_available = check_uid_availability(self.metagraph, uid, self.config.neuron.vpermit_tao_limit)
        uid_is_not_excluded = exclude is None or uid not in exclude

        if uid_is_available and uid_is_not_excluded:
            candidate_uids.append(uid)

    available_uids = torch.tensor(candidate_uids, dtype=torch.int64).to(self.device)
    uids = torch.tensor(random.sample(available_uids.tolist(), k), dtype=torch.int64)
    return uids

async def run_step( self, prompt: str, k: int, timeout: float, name: str, exclude: list = []):
    bt.logging.debug( "run_step", name )

    # Record event start time.
    event = {'name': name}
    start_time = time.time()

    # Get the list of uids to query for this step.
    uids = get_random_uids( self, k = k , exclude=exclude).to(self.device)

    # Make calls to the network with the prompt.
    responses: List[ bt.DendriteCall ] = await self.dendrite_pool.async_forward( 
        uids = uids,
        roles = [ "user" ],
        messages = [ prompt ],
        timeout = timeout,
    )

    # Compute the rewards for the responses gien the prompt.
    rewards:torch.FloatTensor = torch.ones( len( responses ), dtype=torch.float32).to(self.device) 
    for reward_fn_i in self.reward_functions:
<<<<<<< HEAD
        reward_i = reward_fn_i.apply( prompt, responses, name ).to( self.device )
        rewards *= reward_i
=======
        rewards += reward_fn_i.apply( prompt, responses, name ).to( self.device )
>>>>>>> 07144602
        if self.config.neuron.log_rewards:     
            event[ reward_fn_i.name ] = reward_i.tolist()
        bt.logging.trace( str(reward_fn_i.name), rewards.tolist() )
    
    for masking_fn_i in self.masking_functions:
        mask = masking_fn_i.apply( prompt, responses, name ).to( self.device )
        rewards *= mask
        if self.config.neuron.log_rewards:   
            event[ masking_fn_i.name ] = mask.tolist()
        bt.logging.trace( str(masking_fn_i.name), rewards.tolist() )

    # Train the gating model based on the predicted scores and the actual rewards.
    gating_scores: torch.FloatTensor = self.gating_model( prompt ).to(self.device)
    gating_loss: torch.FloatTensor = self.gating_model.backward( scores = gating_scores[uids], rewards = rewards )

    # Find the best completion given the rewards vector.
    completions: List[str] = [comp.completion for comp in responses ]
    best:str = completions[ rewards.argmax( dim = 0 )].strip()

    # Compute forward pass rewards, assumes followup_uids and answer_uids are mutually exclusive.
    # shape: [ metagraph.n ]
    scattered_rewards: torch.FloatTensor = self.moving_averaged_scores.scatter( 0, uids, rewards ).to(self.device) 

    # Update moving_averaged_scores with rewards produced by this step.
    # shape: [ metagraph.n ]
    alpha:float = self.config.neuron.moving_average_alpha
    self.moving_averaged_scores: torch.FloatTensor = alpha * scattered_rewards + (1 - alpha) * self.moving_averaged_scores.to(self.device)

    # Log the step event.
    event.update({
        "block": ttl_get_block( self ),
        'step_length': time.time() - start_time,
        'prompt': prompt,
        'uids': uids.tolist(),
        'completions': completions,
        'rewards': rewards.tolist(),
        'gating_loss': gating_loss.item(),
        'best': best
    })
    bt.logging.debug( "event:", str(event) )
    if not self.config.wandb.off: self.wandb.log( event )
    if not self.config.neuron.dont_save_events: logger.log("EVENTS", "events", **event)

    # Return the event.
    return event

    
async def forward(self):

    # Obtain a unique context from the dataset.
    data = next(self.dataset)["text"]

    # Truncate context to a limited set of sentences.
    bootstrap_prompt = '.'.join(data.split('.', maxsplit=20)[:-1])

    # Form the augment prompt, requesting a summary at a random school level.
    random_level = random.randint(0, 4)
    augment_prompt = f"{bootstrap_prompt}\n\n{augment_request_template} {school_levels[random_level]} level.\n\n"

    # Request a summary, given the original context.
    augment_event = await run_step( 
        self, 
        prompt = augment_prompt, 
        name = 'augment',
        k = self.config.neuron.followup_sample_size,
        timeout = self.config.neuron.followup_timeout,
    )

    # Get a followup question, given the summarized context.
    prompt = f"{augment_event['best']}\n\n{followup_request_template}\n\n"
    followup_event = await run_step( 
        self, 
        prompt = prompt, 
        name = 'followup',
        k = self.config.neuron.followup_sample_size,
        timeout = self.config.neuron.followup_timeout,
        exclude = augment_event['uids']
    )

    # Ask the followup question, given the original context.
    prompt = f"{bootstrap_prompt}\n\n{followup_event['best']}"
    answer_event = await run_step( 
        self, 
        prompt = prompt, 
        name = 'answer',
        k = self.config.neuron.answer_sample_size,
        timeout = self.config.neuron.answer_timeout,
        exclude = augment_event['uids'] + followup_event['uids']
    )<|MERGE_RESOLUTION|>--- conflicted
+++ resolved
@@ -73,12 +73,8 @@
     # Compute the rewards for the responses gien the prompt.
     rewards:torch.FloatTensor = torch.ones( len( responses ), dtype=torch.float32).to(self.device) 
     for reward_fn_i in self.reward_functions:
-<<<<<<< HEAD
         reward_i = reward_fn_i.apply( prompt, responses, name ).to( self.device )
-        rewards *= reward_i
-=======
-        rewards += reward_fn_i.apply( prompt, responses, name ).to( self.device )
->>>>>>> 07144602
+        rewards += reward_i
         if self.config.neuron.log_rewards:     
             event[ reward_fn_i.name ] = reward_i.tolist()
         bt.logging.trace( str(reward_fn_i.name), rewards.tolist() )
