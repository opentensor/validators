--- conflicted
+++ resolved
@@ -140,11 +140,8 @@
     random_cutoff = random.randint(15, 30)
     # Truncate context to a limited set of sentences.
     base_text = '.'.join(data.split('.', maxsplit=random_cutoff)[:-1])
-<<<<<<< HEAD
 
     # Form the augment prompt, requesting a summary 
-=======
->>>>>>> cbbe49d6
     aug_prompt = augment_prompt(base_text)
 
     # Reset Blacklist reward model 
@@ -164,11 +161,7 @@
     for k in range( self.config.neuron.num_followup_steps ):
         print('STEP',k)
         # Get a followup question, given the summarized context.
-<<<<<<< HEAD
-        prompt = followup_prompt( base_text, i = k)
-=======
         prompt = followup_prompt( base_text , i = k)
->>>>>>> cbbe49d6
         followup_event = await run_step( 
             self, 
             prompt = prompt, 
@@ -190,22 +183,12 @@
             exclude = exclude
         )
         exclude += answer_event['uids']
-<<<<<<< HEAD
-
-=======
         
->>>>>>> cbbe49d6
         self.blacklist.question_blacklist.append(followup_event['best'])
         self.blacklist.answer_blacklist.append(answer_event['best'])
 
         if k == 0:
             # Extend the base text with the best answer.
-<<<<<<< HEAD
-            base_text = base_text + '\n Previous Question \n Question:' + followup_event['best'] + '\n Answer:' + answer_event['best']
-        else:
-            base_text = base_text + '\n Question:' + followup_event['best'] + '\n Answer:' + answer_event['best']
-=======
             base_text = base_text + '\nPrevious Question \nQuestion:' + followup_event['best'] + '\nAnswer:' + answer_event['best']
         else:
-            base_text = base_text + '\nQuestion:' + followup_event['best'] + '\nAnswer:' + answer_event['best']
->>>>>>> cbbe49d6
+            base_text = base_text + '\nQuestion:' + followup_event['best'] + '\nAnswer:' + answer_event['best']