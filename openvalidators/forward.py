--- conflicted
+++ resolved
@@ -49,11 +49,7 @@
 
     for uid in range(self.metagraph.n.item()):
         uid_is_available = check_uid_availability(self.metagraph, uid, self.config.neuron.vpermit_tao_limit)
-<<<<<<< HEAD
-        uid_is_not_excluded = (exclude is None or uid not in exclude)
-=======
         uid_is_not_excluded = exclude is None or uid not in exclude
->>>>>>> 104169bf
 
         if uid_is_available and uid_is_not_excluded:
             candidate_uids.append(uid)
