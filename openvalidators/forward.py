--- conflicted
+++ resolved
@@ -45,32 +45,20 @@
     Notes:
         If `k` is larger than the number of available `uids`, set `k` to the number of available `uids`.
     """
-<<<<<<< HEAD
-    candidate_uids = [
-        uid
-        for uid, ax in enumerate(self.metagraph.axons)
-        if check_uid_availability(self.metagraph, uid, self.config.neuron.vpermit_tao_limit)
-    ]
-=======
     candidate_uids = [uid
                       for uid in range(self.metagraph.n.item())
                       if check_uid_availability(self.metagraph, uid, self.config.neuron.vpermit_tao_limit)
                       and (exclude is None or uid not in exclude)
                       ]
->>>>>>> 74bb4c7c
 
     available_uids = torch.tensor(candidate_uids, dtype=torch.int64).to(self.device)
     uids = torch.tensor(random.sample(available_uids.tolist(), k), dtype=torch.int64)
     return uids
 
 
-<<<<<<< HEAD
-def is_successful_completion(self, response: bt.DendriteCall, min_len: int = 10) -> bool:
-=======
 def is_successful_completion(
     self, response: bt.DendriteCall, min_len: int = 10, nsfw_bound_score: float = 0.5
 ) -> bool:
->>>>>>> 74bb4c7c
     """Filters out unsuccessful responses.
 
     Args:
@@ -179,15 +167,10 @@
     return filled_scores, all_scoring_uids, all_scoring_completions, all_scoring_values
 
 
-<<<<<<< HEAD
-def reward_completions(self, prompt: str, responses: List[bt.DendriteCall]) -> torch.FloatTensor:
-    """Using the prompt and call responses return softmaxed rewards for each response.
-=======
 def reward_completions(
     self, prompt: str, responses: List[bt.DendriteCall]
 ) -> torch.FloatTensor:
     """Using the prompt and call responses returns rewards for each response.
->>>>>>> 74bb4c7c
 
     Args:
         prompt (str):
@@ -254,14 +237,6 @@
         with torch.no_grad():
             output = self.filter_model(torch.tensor([_input_ids]).to(self.device))
 
-<<<<<<< HEAD
-        # Filter out if the logit score is out of bound.
-        filter_out = output.logits[0, 0] < bound_score or output.logits[0, 1] > bound_score
-
-        # Return if this section of the message needs to be filtered out.
-        if filter_out:
-            break
-=======
         nothate, hate = output.logits[0].tolist()
         if return_score:
             # Return the max logit score across the message.
@@ -269,7 +244,6 @@
         elif hate > bound_score or nothate < bound_score:
             # Filter out if the logit score is out of bound.
             return True
->>>>>>> 74bb4c7c
 
         input_ids = input_ids[512:]
 
@@ -301,25 +275,16 @@
     # Query the network with the base prompt and get the question extensions.
     followup_prompt = f"{bootstrap_prompt}\n\n{followup_request_template}\n\n"
     followup_uids = get_random_uids(self, k=self.config.neuron.followup_sample_size).to(self.device)
-<<<<<<< HEAD
-    followup_completions = await self.dendrite_pool.async_forward(
-=======
     followup_responses = await self.dendrite_pool.async_forward(
         uids=followup_uids,
->>>>>>> 74bb4c7c
         roles=["user"],
         messages=[followup_prompt],
         timeout=self.config.neuron.followup_timeout,
     )
     # Reward model evaluation.
-<<<<<<< HEAD
-    followup_rewards = reward_completions(self, followup_prompt, followup_completions).to(self.device)
-    best_followup = followup_completions[followup_rewards.argmax(dim=0)].completion.strip()
-=======
     followup_rewards = reward_completions(self, followup_prompt, followup_responses).to(self.device)
     followup_completions = [comp.completion for comp in followup_responses]
     best_followup = followup_completions[followup_rewards.argmax(dim=0)].strip()
->>>>>>> 74bb4c7c
 
     # Prompt-based scoring via network. Prohibits self-scoring.
     (
@@ -327,15 +292,6 @@
         followup_scoring_uids,
         followup_scoring_completions,
         followup_scoring_values,
-<<<<<<< HEAD
-    ) = followup_scoring_result
-    best_followup_scoring = followup_completions[followup_scorings.argmax(dim=0)].completion.strip()
-
-    # Query the network with the question and get responses.
-    answer_prompt = f"{bootstrap_prompt}\n\n{best_followup}"
-    answer_uids = get_random_uids(self, k=self.config.neuron.answer_sample_size).to(self.device)
-    answer_completions = await self.dendrite_pool.async_forward(
-=======
     ) = await scoring_completions(self, bootstrap_prompt, followup_scoring_template, followup_responses, followup_uids)
     best_followup_scoring = followup_completions[followup_scorings.argmax(dim=0)].strip()
 
@@ -353,41 +309,21 @@
     answer_uids = get_random_uids(self, k=self.config.neuron.answer_sample_size, exclude=followup_uids).to(self.device)
     answer_responses = await self.dendrite_pool.async_forward(
         uids=answer_uids,
->>>>>>> 74bb4c7c
         roles=["user"],
         messages=[answer_prompt],
         timeout=self.config.neuron.answer_timeout,
     )
     # Reward model evaluation.
-<<<<<<< HEAD
-    answer_rewards = reward_completions(self, answer_prompt, answer_completions).to(self.device)
-    best_answer = answer_completions[answer_rewards.argmax(dim=0)].completion.strip()
-
-    # Prompt-based scoring via network.
-    answer_scoring_result = await scoring_completions(self, answer_prompt, answer_scoring_template, answer_completions)
-=======
     answer_rewards = reward_completions(self, answer_prompt, answer_responses).to(self.device)
     answer_completions = [ans.completion for ans in answer_responses]
     best_answer = answer_completions[answer_rewards.argmax(dim=0)].strip()
 
     # Prompt-based scoring via network. Prohibits self-scoring.
->>>>>>> 74bb4c7c
     (
         answer_scorings,
         answer_scoring_uids,
         answer_scoring_completions,
         answer_scoring_values,
-<<<<<<< HEAD
-    ) = answer_scoring_result
-    best_answer_scoring = answer_completions[answer_scorings.argmax(dim=0)].completion.strip()
-
-    # Compute forward pass rewards.
-    scattered_followup_rewards = (
-        torch.zeros((self.metagraph.n), dtype=torch.float32).to(self.device).scatter(0, answer_uids, answer_rewards)
-    )
-    scattered_answer_rewards = (
-        torch.zeros((self.metagraph.n), dtype=torch.float32).to(self.device).scatter(0, followup_uids, followup_rewards)
-=======
     ) = await scoring_completions(self, answer_prompt, answer_scoring_template, answer_responses, answer_uids)
     best_answer_scoring = answer_completions[answer_scorings.argmax(dim=0)].strip()
 
@@ -410,7 +346,6 @@
         torch.zeros((self.metagraph.n), dtype=torch.float32)
         .to(self.device)
         .scatter(0, answer_uids, answer_rewards)
->>>>>>> 74bb4c7c
     )
     rewards = scattered_followup_rewards + scattered_answer_rewards
     self.moving_averaged_scores = self.config.neuron.moving_average_alpha * rewards.to(self.device) + (
@@ -430,13 +365,8 @@
         "gating_scorings": scores[answer_uids].tolist(),
         "base_prompt": bootstrap_prompt,
         "followup_uids": followup_uids.tolist(),
-<<<<<<< HEAD
-        "followup_completions": [comp.completion for comp in followup_completions],
-        "followup_times": [comp.elapsed_time for comp in followup_completions],
-=======
         "followup_completions": followup_completions,
         "followup_times": [comp.elapsed_time for comp in followup_responses],
->>>>>>> 74bb4c7c
         "followup_rewards": followup_rewards.tolist(),
         "followup_scorings": followup_scorings,
         "followup_scoring_uids": followup_scoring_uids,
@@ -447,13 +377,8 @@
         "best_answer": best_answer,
         "answer_prompt": answer_prompt,
         "answer_uids": answer_uids.tolist(),
-<<<<<<< HEAD
-        "answer_completions": [ans.completion for ans in answer_completions],
-        "answer_times": [ans.elapsed_time for ans in answer_completions],
-=======
         "answer_completions": answer_completions,
         "answer_times": [ans.elapsed_time for ans in answer_responses],
->>>>>>> 74bb4c7c
         "answer_rewards": answer_rewards.tolist(),
         "answer_scorings": answer_scorings,
         "answer_scoring_uids": answer_scoring_uids,
@@ -472,14 +397,7 @@
     # Log to wandb.
     if not self.config.wandb.off:
 
-<<<<<<< HEAD
-        if (
-            ttl_get_block(self) % self.config.wandb.weights_block_length
-            <= self.prev_block % self.config.wandb.weights_block_length
-        ):
-=======
         if self.step % self.config.wandb.weights_step_length == 0:
->>>>>>> 74bb4c7c
             event["moving_averaged_scores"] = self.moving_averaged_scores.tolist()
             bt.logging.debug("logging weights")
 
