# The MIT License (MIT)
# Copyright © 2021 Yuma Rao

# Permission is hereby granted, free of charge, to any person obtaining a copy of this software and associated
# documentation files (the “Software”), to deal in the Software without restriction, including without limitation
# the rights to use, copy, modify, merge, publish, distribute, sublicense, and/or sell copies of the Software,
# and to permit persons to whom the Software is furnished to do so, subject to the following conditions:

# The above copyright notice and this permission notice shall be included in all copies or substantial portions of
# the Software.

# THE SOFTWARE IS PROVIDED “AS IS”, WITHOUT WARRANTY OF ANY KIND, EXPRESS OR IMPLIED, INCLUDING BUT NOT LIMITED TO
# THE WARRANTIES OF MERCHANTABILITY, FITNESS FOR A PARTICULAR PURPOSE AND NONINFRINGEMENT. IN NO EVENT SHALL
# THE AUTHORS OR COPYRIGHT HOLDERS BE LIABLE FOR ANY CLAIM, DAMAGES OR OTHER LIABILITY, WHETHER IN AN ACTION
# OF CONTRACT, TORT OR OTHERWISE, ARISING FROM, OUT OF OR IN CONNECTION WITH THE SOFTWARE OR THE USE OR OTHER
# DEALINGS IN
#  THE SOFTWARE.

import time
import torch
import random
import bittensor as bt
import random

from loguru import logger
from typing import List
from dataclasses import asdict
from openvalidators.event import EventSchema
from openvalidators.misc import ttl_get_block
from openvalidators.prompts import followup_request_template, augment_request_template, school_levels
from openvalidators.utils import check_uid_availability

def get_random_uids(self, k: int, exclude: List[int] = None) -> torch.LongTensor:
    """Returns k available random uids from the metagraph.
    Args:
        k (int): Number of uids to return.
        exclude (List[int]): List of uids to exclude from the random sampling.
    Returns:
        uids (torch.LongTensor): Randomly sampled available uids.
    Notes:
        If `k` is larger than the number of available `uids`, set `k` to the number of available `uids`.
    """
    candidate_uids = []

    for uid in range(self.metagraph.n.item()):
        uid_is_available = check_uid_availability(self.metagraph, uid, self.config.neuron.vpermit_tao_limit)
        uid_is_not_excluded = exclude is None or uid not in exclude

        if uid_is_available and uid_is_not_excluded:
            candidate_uids.append(uid)

    available_uids = torch.tensor(candidate_uids, dtype=torch.int64).to(self.device)
    uids = torch.tensor(random.sample(available_uids.tolist(), k), dtype=torch.int64)
    return uids

async def run_step( self, prompt: str, k: int, timeout: float, name: str, exclude: list = []):
    bt.logging.debug( "run_step", name )

    # Record event start time.
    event = {'name': name}
    start_time = time.time()

    # Get the list of uids to query for this step.
    uids = get_random_uids( self, k = k , exclude=exclude).to(self.device)

    # Make calls to the network with the prompt.
    responses: List[ bt.DendriteCall ] = await self.dendrite_pool.async_forward( 
        uids = uids,
        roles = [ "user" ],
        messages = [ prompt ],
        timeout = timeout,
    )

    # Compute the rewards for the responses given the prompt.
    rewards:torch.FloatTensor = torch.ones( len( responses ), dtype=torch.float32).to(self.device) 
    for reward_fn_i in self.reward_functions:
<<<<<<< HEAD
        rewards *= reward_fn_i.apply( prompt, responses ).to( self.device )  
        if self.config.neuron.log_rewards:
=======
        rewards *= reward_fn_i.apply( prompt, responses, name ).to( self.device )
        if self.config.neuron.log_rewards:     
>>>>>>> f18164c9
            event[ reward_fn_i.name ] = rewards.tolist()
        bt.logging.trace( str(reward_fn_i.name), rewards.tolist() )

    # Train the gating model based on the predicted scores and the actual rewards.
    gating_scores: torch.FloatTensor = self.gating_model( prompt ).to(self.device)
    gating_loss: torch.FloatTensor = self.gating_model.backward( scores = gating_scores[uids], rewards = rewards )

    # Find the best completion given the rewards vector.
    completions: List[str] = [comp.completion for comp in responses ]
    best:str = completions[ rewards.argmax( dim = 0 )].strip()

    # Compute forward pass rewards, assumes followup_uids and answer_uids are mutually exclusive.
    # shape: [ metagraph.n ]
    scattered_rewards: torch.FloatTensor = self.moving_averaged_scores.scatter( 0, uids, rewards ).to(self.device) 

    # Update moving_averaged_scores with rewards produced by this step.
    # shape: [ metagraph.n ]
    alpha:float = self.config.neuron.moving_average_alpha
    self.moving_averaged_scores: torch.FloatTensor = alpha * scattered_rewards + (1 - alpha) * self.moving_averaged_scores.to(self.device)

    # Log the step event.
    event.update({
        "block": ttl_get_block( self ),
        'step_length': time.time() - start_time,
        'prompt': prompt,
        'uids': uids.tolist(),
        'completions': completions,
        'rewards': rewards.tolist(),
        'gating_loss': gating_loss.item(),
        'best': best
    })
    bt.logging.debug( "event:", str(event) )
    if not self.config.neuron.dont_save_events: logger.log("EVENTS", "events", **event)

    # Log the event to wandb.
    wandb_event = EventSchema.from_dict(event, self.config.neuron.log_rewards)
    if not self.config.wandb.off: self.wandb.log(asdict(wandb_event))

    # Return the event.
    return event

    
async def forward(self):

    # Obtain a unique context from the dataset.
    data = next(self.dataset)["text"]

    # Truncate context to a limited set of sentences.
    bootstrap_prompt = '.'.join(data.split('.', maxsplit=20)[:-1])

    # Form the augment prompt, requesting a summary at a random school level.
    random_level = random.randint(0, 4)
    augment_prompt = f"{bootstrap_prompt}\n\n{augment_request_template} {school_levels[random_level]} level.\n\n"

    # Request a summary, given the original context.
    augment_event = await run_step( 
        self, 
        prompt = augment_prompt, 
        name = 'augment',
        k = self.config.neuron.followup_sample_size,
        timeout = self.config.neuron.followup_timeout,
    )

    # Get a followup question, given the summarized context.
    prompt = f"{augment_event['best']}\n\n{followup_request_template}\n\n"
    followup_event = await run_step( 
        self, 
        prompt = prompt, 
        name = 'followup',
        k = self.config.neuron.followup_sample_size,
        timeout = self.config.neuron.followup_timeout,
        exclude = augment_event['uids']
    )

    # Ask the followup question, given the original context.
    prompt = f"{bootstrap_prompt}\n\n{followup_event['best']}"
    answer_event = await run_step( 
        self, 
        prompt = prompt, 
        name = 'answer',
        k = self.config.neuron.answer_sample_size,
        timeout = self.config.neuron.answer_timeout,
        exclude = augment_event['uids'] + followup_event['uids']
    )<|MERGE_RESOLUTION|>--- conflicted
+++ resolved
@@ -74,13 +74,8 @@
     # Compute the rewards for the responses given the prompt.
     rewards:torch.FloatTensor = torch.ones( len( responses ), dtype=torch.float32).to(self.device) 
     for reward_fn_i in self.reward_functions:
-<<<<<<< HEAD
-        rewards *= reward_fn_i.apply( prompt, responses ).to( self.device )  
-        if self.config.neuron.log_rewards:
-=======
         rewards *= reward_fn_i.apply( prompt, responses, name ).to( self.device )
         if self.config.neuron.log_rewards:     
->>>>>>> f18164c9
             event[ reward_fn_i.name ] = rewards.tolist()
         bt.logging.trace( str(reward_fn_i.name), rewards.tolist() )
 
