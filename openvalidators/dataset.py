--- conflicted
+++ resolved
@@ -29,13 +29,8 @@
     def __init__(self):
         super().__init__()
         seed = random.randint(0,1000)
-<<<<<<< HEAD
-        self.openwebtext = iter( load_dataset("openwebtext", split="train", streaming=True).shuffle(seed=seed, buffer_size=100000) )
-        self.red_pajama = iter( load_dataset("togethercomputer/RedPajama-Data-1T", split='train', streaming=True).shuffle(seed=seed, buffer_size=100000) )
-=======
         self.openwebtext = iter( load_dataset("openwebtext", split="train", streaming=True).shuffle(seed=seed, buffer_size=10000) )
         self.red_pajama = iter( load_dataset("togethercomputer/RedPajama-Data-1T", split='train', streaming=True).shuffle(seed=seed, buffer_size=10000) )
->>>>>>> cab0fba5
 
     def __next__(self):
         if random.random() < 0.5:
