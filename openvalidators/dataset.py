--- conflicted
+++ resolved
@@ -33,17 +33,10 @@
         self.red_pajama = iter( load_dataset("togethercomputer/RedPajama-Data-1T", split='train', streaming=True).shuffle(seed=seed, buffer_size=10000) )
 
     def __next__(self):
-<<<<<<< HEAD
-        if random.random() < 0.01:
-            return next(self.openwebtext)
-        elif random.random() > 0.01:
-            return next(self.red_pajama)
-=======
         if random.random() < 0.5:
             return {"text": next(self.openwebtext)["text"]}
         else:
             return {"text": next(self.red_pajama)["text"]}
->>>>>>> cbbe49d6
 
 
 class MockDataset(Iterator):
