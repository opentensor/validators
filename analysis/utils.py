--- conflicted
+++ resolved
@@ -21,10 +21,6 @@
 import pandas as pd
 from pandas.api.types import is_list_like
 
-<<<<<<< HEAD
-
-def get_runs(project, filters=None, return_paths=False):
-=======
 from typing import List, Dict, Any, Union
 
 def get_runs(project: str='openvalidators', filters: Dict[str, Any]=None, return_paths: bool=False) -> List:
@@ -38,7 +34,6 @@
     Returns:
         List[wandb.apis.public.Run]: List of runs or run paths (List[str]).
     """
->>>>>>> 74bb4c7c
     api = wandb.Api()
     wandb.login()
 
@@ -48,10 +43,6 @@
     else:
         return runs
 
-<<<<<<< HEAD
-
-def download_data(run_path=None, timeout=600):
-=======
 def download_data(run_path: Union[str, List]=None, timeout: float=600) -> pd.DataFrame:
     """Download data from wandb.
 
@@ -62,7 +53,6 @@
     Returns:
         pd.DataFrame: Dataframe of event log.
     """
->>>>>>> 74bb4c7c
     api = wandb.Api(timeout=timeout)
     wandb.login()
 
@@ -88,14 +78,8 @@
 
     return df
 
-<<<<<<< HEAD
-
-def load_data(path, nrows):
-
-=======
 def load_data(path: str, nrows: int=None):
     """Load data from csv."""
->>>>>>> 74bb4c7c
     df = pd.read_csv(path, nrows=nrows)
 
     # detect list columns which as stored as strings
@@ -106,13 +90,8 @@
 
     return df
 
-<<<<<<< HEAD
-
-def explode_data(df, list_cols=None, list_len=None):
-=======
 def explode_data(df: pd.DataFrame, list_cols: List[str]=None, list_len: int=None) -> pd.DataFrame:
     """Explode list columns in dataframe so that each element in the list is a separate row.
->>>>>>> 74bb4c7c
 
     Args:
         df (pd.DataFrame): Dataframe of event log.
@@ -132,16 +111,10 @@
     return df.explode(column=list_cols)
 
 
-<<<<<<< HEAD
-def get_list_col_lengths(df):
-    list_col_lengths = {c: sorted(df[c].apply(len).unique()) for c in df.columns if df[c].apply(is_list_like).all()}
-    varying_lengths = {c: v for c, v in list_col_lengths.items() if len(v) > 1}
-=======
 def get_list_col_lengths(df: pd.DataFrame) -> Dict[str, int]:
     """Helper function to get the length of list columns."""
     list_col_lengths =  {c: sorted(df[c].apply(len).unique()) for c in df.columns if df[c].apply(is_list_like).all()}
     varying_lengths = {c: v for c,v in list_col_lengths.items() if len(v)>1}
->>>>>>> 74bb4c7c
 
     if len(varying_lengths) > 0:
         print(f"The following columns have varying lengths: {varying_lengths}")
@@ -149,25 +122,4 @@
     return {c: v[0] for c, v in list_col_lengths.items()}
 
 
-<<<<<<< HEAD
-def get_completions(series, ntop=10, completions=None, completion_regex=None, return_counts=False):
 
-    if completions is None:
-        completion_counts = series.value_counts()
-        if completion_regex is not None:
-            completions = completion_counts[completion_counts.index.str.contains(completion_regex)].index[:ntop]
-            print(f"Using {len(completions)} completions which match {completion_regex!r}: \n{completions}")
-        else:
-            completions = completion_counts.index[:ntop]
-            print(f"Using top {len(completions)} completions: \n{completions}")
-    else:
-        print(f"Using {len(completions)} completions: \n{completions}")
-        completion_counts = series.loc[series.isin(completions)].value_counts()
-
-    if return_counts:
-        return completion_counts
-    else:
-        return completions
-=======
-
->>>>>>> 74bb4c7c
